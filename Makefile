SHELL                 = /bin/bash
BASE                  = $(CURDIR)
CP_RF                 = cp -rf
<<<<<<< HEAD
RACE_PKG              = $(PKG)/darwin_amd64_race/github.com/signalfx
GOLANGCI_LINT_VERSION = 1.49.0
GOCOV                 = $(BIN)/gocov
.SHELLFLAGS           = -c # Run commands in a -c flag
=======
GOLANGCI_LINT_VERSION = 1.20.0
>>>>>>> 6415b532

# enable module support across all go commands.
export GO111MODULE = on

.SILENT: ;               # no need for @
.ONESHELL: ;             # recipes execute in same shell
.NOTPARALLEL: ;          # wait for this target to finish

# default is verification of sfxinternalgo which includes all services
.PHONY: verify
verify: install-tools lint test

.PHONY: echo
echo:
	echo $(GOCOV)

# Tools that package is dependent on
.PHONY: install-tools
install-tools: golangci gocov
gocov: ; $(info $(M) downloading gocov)
	go install github.com/axw/gocov/gocov@v1.0.0
golangci: ; $(info $(M) downloading golangci)
	curl -sfL https://install.goreleaser.com/github.com/golangci/golangci-lint.sh | sh -s -- -b $(shell go env GOPATH)/bin v${GOLANGCI_LINT_VERSION}

.PHONY: fmt
fmt: ; $(info $(M) running fmt on $(CURDIR)/cmd)
	cd $(CURDIR)/cmd ; go fmt ./...

.PHONY: lint
lint: ; $(info $(M) running linting on $(CURDIR))
	golangci-lint run -c $(CURDIR)/.golangci.yml -v

ARGS                                        = -race -timeout=60s -failfast
COVERAGE_MODE                               = atomic
FULL_COVERAGE                               = 100.0
COVERAGE_DIR                                = $(CURDIR)/coverage.$(shell date -u +"%Y_%m_%dT%H_%M_%SZ")
COVERAGE_P_FILE                             = $(COVERAGE_DIR)/coverage/parallel/coverage.out
COVERAGE_S_FILE                             = $(COVERAGE_DIR)/coverage/serialized/coverage.out
COVERAGE_FILE                               = $(COVERAGE_DIR)/coverage/coverage.out

ALL_PKGS := $(shell go list ./... | grep -v etcdIntf | grep -v format)

.PHONY: test
test: ; $(info $(M) running test cases across all services in ingest-protocols)
		mkdir -p $(COVERAGE_DIR)/coverage/
		go test $(ARGS) -coverprofile=$(COVERAGE_FILE).all -covermode=$(COVERAGE_MODE) $(ALL_PKGS) || exit 2 ;\
		total_coverage=`gocov convert $(COVERAGE_FILE).all | gocov report | grep -i "total coverage"` ;\
		if [[ "$$total_coverage" != *'$(FULL_COVERAGE)'* ]]; then \
			gocov convert $(COVERAGE_FILE).all | gocov report ;\
			exit 2 ;\
		fi ;\

.PHONY: clean
clean: ; $(info $(M) cleaning test & pkg/cache for $(CURDIR))
	rm -rf $(CURDIR)/coverage.*

.PHONY: generate
generate:
	protoc --gofast_out=./protocol/signalfx/format/log protocol/signalfx/format/log/signalfx_log.proto
	grep proto.ProtoPackageIsVersion3 protocol/signalfx/format/log/signalfx_log.pb.go > /dev/null<|MERGE_RESOLUTION|>--- conflicted
+++ resolved
@@ -1,14 +1,7 @@
 SHELL                 = /bin/bash
 BASE                  = $(CURDIR)
 CP_RF                 = cp -rf
-<<<<<<< HEAD
-RACE_PKG              = $(PKG)/darwin_amd64_race/github.com/signalfx
 GOLANGCI_LINT_VERSION = 1.49.0
-GOCOV                 = $(BIN)/gocov
-.SHELLFLAGS           = -c # Run commands in a -c flag
-=======
-GOLANGCI_LINT_VERSION = 1.20.0
->>>>>>> 6415b532
 
 # enable module support across all go commands.
 export GO111MODULE = on
